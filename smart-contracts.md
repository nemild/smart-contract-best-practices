# Ethereum Contract Security Techniques and Tips

[The DAO](https://github.com/slockit/DAO), a crowdfunded investment contract that had substantial security flaws, highlights the importance of security and proper software engineering of blockchain-based contracts. This document outlines collected security tips and techniques for smart contract development. This material is provided as is - and may not reflect best practice. Pull requests are welcome.

**Currently, this document is an early draft - and likely has substantial omissions or errors. This message will be removed in the future once a number of community members have reviewed this document.**

#### Note for contributors

This document is designed to provide a starting security baseline for intermediate Solidity programmers. It includes security philosophies, code idioms, known attacks, and software engineering techniques for blockchain contract programming - and aims to cover all communities, techniques, and tools that improve smart contract security. At this stage, this document is focused primarily on Solidity, a javascript-like language for Ethereum, but other languages are welcome.

#### Additional Requested Content

We especially welcome content in the following areas:

- Testing Solidity code (structure, frameworks, common test idioms)
- Software engineering practices for smart contracts and/or blockchain-based programming


## General Philosophy

Ethereum and complex blockchain programs are new and therefore you should expect an ongoing number of bugs, security risks, and changing best practice - even if you follow the security practices noted in this document. Further, blockchain programming requires a different engineering mindset as it is much closer to hardware programming or financial services programming with high cost to failure and limited release opportunities, unlike the rapid and forgiving iteration cycles of web or mobile development.

As a result, beyond protecting yourself against currently known hacks, it's critical to follow a different philosophy of development:

- **Practice defensive programming**; any non-trivial contract will have errors in it. This means that you likely need to build contracts where you can:
  - pause the contract ('circuit breaker')
  - manage the amount of money at risk (rate limiting, maximum usage)
  - fix and iterate on the code when errors are discovered
  - provide superuser power to a party or many parties

- **Conduct a thoughtful and carefully staged rollout**
  - Test contracts thoroughly, adding in all newly discovered failure cases
  - Provide hacking bounties starting from alpha testnet releases
  - Rollout in phases, with increasing usage and testing in each phase

- **Keep contracts simple** - complexity increases the likelihood of errors
  - Ensure the contract logic simple, especially at first when the code is untested
  - Modularize code, minimizing performance optimizations at the cost of readability; legibility increases audibility
  - Put logic that requires decentralization on the blockchain, and put other logic off; this allows you to continue rapid iteration off the blockchain

- **Follow all key security resources** (Gitter, Twitter, blogs, Reddit accounts of key members), as newly discovered issues can be quickly exploited

- **Be careful about calling external contracts** (especially, at this stage)
  - look at the dependencies of external contracts
  - remember that many levels of dependencies are particularly problematic

## Security Notifications

This is a list of resources that will often highlight discovered exploits in Ethereum or Solidity:

- [Ethereum Gitter](https://gitter.im/orgs/ethereum/rooms) chat rooms
  - [Solidity](https://gitter.im/ethereum/solidity)
  - [Go-Ethereum](https://gitter.im/ethereum/go-ethereum)
  - [CPP-Ethereum](https://gitter.im/ethereum/cpp-ethereum)
  - [Research](https://gitter.im/ethereum/research)
- [Ethereum Blog](https://blog.ethereum.org/): The official Ethereum blog
- [Hacking Distributed](http://hackingdistributed.com/): Professor Sirer's blog with regular posts on cryptocurrencies and security
- [Reddit](https://www.reddit.com/r/ethereum)
- [Vessenes.com](http://vessenes.com/): Peter Vessenes blog
- [Network Stats](https://ethstats.net/)

It's highly recommended that you *regularly* read all these sources, as exploits they note may impact your contracts.

Additionally, this is a list of community members who may write about security:

- **Vitalik Buterin**: [Twitter](https://twitter.com/vitalikbuterin), [Github](https://github.com/vbuterin), [Reddit](https://www.reddit.com/user/vbuterin), [Ethereum Blog](https://blog.ethereum.org/author/vitalik-buterin/)
- **Dr. Christian Reitwiessner**: [Twitter](https://twitter.com/ethchris), [Github](https://github.com/chriseth), [Ethereum Blog](https://blog.ethereum.org/author/christian_r/)
- **Dr. Gavin Wood**: [Twitter](https://twitter.com/gavofyork), [Blog](http://gavwood.com/), [Github](https://github.com/gavofyork)
- **Dr. Emin Gun Sirer**: [Twitter](https://twitter.com/el33th4xor)
- **Vlad Zamfir**: [Twitter](https://twitter.com/vladzamfir), [Github](https://github.com/vladzamfir), [Ethereum Blog](https://blog.ethereum.org/author/vlad/)

## Key Security Tools

- [Oyente](http://www.comp.nus.edu.sg/~loiluu/papers/oyente.pdf), an upcoming tool, will analyze Ethereum code to find common vulnerabilities (e.g., Transaction Order Dependence, no checking for exceptions)

## Recommendations for Smart Contract Security in Solidity

### Avoid external calls, when possible

External calls (including raw `call()`, `callcode()`, `delegatecall()`) can introduce several unexpected risks or errors. For calls to untrusted contracts, you may be executing malicious code in that contract _or_ any other contract that it depends upon. As such, it is strongly encouraged to minimize external calls. Over time, it is likely that a paradigm will develop that leads to safer external calls - but the risk currently is high.

If you must make an external call, ensure that external calls are the last call in a function - and that you've finalized your contract state before the call is made.

When possible, avoid external Contract calls (eg `ExternalContract.doSomething()`), including raw `call()`, `callcode()`, `delegatecall()`.

### Safely using external calls

There is an important difference in Solidity as to what happens with Contract calls (eg `ExternalContract.doSomething()`) vs raw calls (`address.call()`, `address.callcode()`, `address.delegatecall()`).  A raw call never throws an exception: it returns `false` if the call encounters an exception. Contract calls will automatically propagate a `throw` (vs a raw call). For example `ExternalContract.doSomething()` will also `throw` if `doSomething()` throws.

The most important point is the same for both, whether using `ExternalContract.doSomething()` or `address.call()`, if `ExternalContract` is untrusted, assume that malicious code will execute.  Note that if you trust an `ExternalContract`, you also trust any contracts it calls, and that those call, are all non-malicious.  If any malicious contract exists in the call chain, the malicious contract can attack you (see [Reentrant Attacks](https://github.com/ConsenSys/smart-contract-best-practices/blob/master/smart-contracts.md#reentrant-attacks)).

### Use `send()`, avoid call.value()

When sending Ether, use `someAddress.send()`.  Avoid `someAddress.call.value()()`.

As noted above, external calls, such as `someAddress.call.value()()` are potentially dangerous because they always trigger code.  `send()` also triggers code, specifically the [fallback function](https://github.com/ConsenSys/smart-contract-best-practices/blob/master/smart-contracts.md#keep-fallback-functions-simple). `send()` is safe because it only has access to gas stipend of 2300 gas, which is insufficient for the send recipient to trigger any state changes (the intention of the 2300 gas stipend was to allow the recipient to log an event).

```
// bad
someAddress.call.value(100)(); // this is doubly dangerous, as it will forward all remaining gas and doesn't check for result
someAddress.call.value(100)(bytes4(sha3("deposit()"))); // if deposit throws an exception, the raw call() will only return false and transaction will NOT be reverted

// good
if(!someAddress.send(100)) {
    // Some failure code
}

ExternalContract(someAddress).deposit.value(100); // raw call() is avoided, so if deposit throws an exception, the whole transaction IS reverted
```


### Always test if `send()` and other raw calls have succeeded

`send()` and raw external calls can fail (e.g., when the call depth of 1024 is breached), so you should always test if it succeeded. If you don't test the result, it's recommended to note in a comment.

If you throw on a `send()` failure, be careful as you may create a [denial-of-service](https://github.com/ConsenSys/smart-contract-best-practices/blob/master/smart-contracts.md#dos-with-unexpected-throw) vulnerability.

```
// bad
someAddress.send(55);
someAddress.call.value(55)(); // this is doubly dangerous, as it will forward all remaining gas and doesn't check for result

if(!someAddress.call.value(55)(calldata)) { // checks the return value of call() but is not recommended since call() should be avoided
    // Some failure code
}

// good
if(!someAddress.send(55)) {
    // Some failure code
}

```


### DoS with (Unexpected) Throw

Example 1: Here is an example where the routine throw on a failed `send()` can cause a denial-of-service.
In this auction, an attacker can [reject payments](https://solidity.readthedocs.io/en/latest/contracts.html#fallback-function) to it and will always be
the highest bidder. Any resource that is owned by the highest bidder, will permanently be owned by the attacker.
This is an example where it should be the responsibility of the recipient to accept payment.

((code snippet))

Example 2: Let’s assume one wants to iterate through an array to pay users accordingly. In some circumstances, one wants to make sure that a contract call succeeding (like having paid the address). If not, one should throw. The issue in this scenario is that if one call fails, you are reverting the whole payout system, essentially forcing a deadlock. No one gets paid, because one address is forcing an error.

```
address[] private refundAddresses;
mapping (address => uint) public refunds;

// bad
function refundAll() public {
    for(uint x; x < refundAddresses.length; x++) { // arbitrary length iteration based on how many addresses participated
        if(refundAddresses[x].send(refunds[refundAddresses[x]])) {
            throw; // doubly bad, now a single failure on send will hold up all funds
        }
    }
}

// good
mapping (address => uint) private refunds;

function getRefund() public {
    if(refunds[msg.sender] > 0) {
        uint amountToSend = refunds[msg.sender];
        refunds[msg.sender] = 0;

        if(!msg.sender.send(refunds[msg.sender])) {
            refunds[msg.sender] = amountToSend;
        }
    }
}
```

The recommended pattern is that each user should withdraw their payout themselves.

### Favor *pull* payments over *push* payments

As noted, payments can fail for multiple reasons - including if the call stack exceeds 1024 or a failure on externally. To prevent payments failing, create a balance in an action that can be separately withdrawn by the external party using another action. This requires two actions on external party's part - a request to withdraw and a withdrawal - but reduces a number of potential errors.

In the future, with lower block times and having to interact across shards, this asynchronous payment might become a more important pattern for reasons other than security.

```
// bad
contract auction {
    address highestBidder;
    uint highestBid;

    function bid() {
        if (msg.value < highestBid) throw;

        if (highestBidder != 0) {
            if (!highestBidder.send(highestBid)) { // if this call consistently fails, no one else can bid
                throw;
            }
        }

       highestBidder = msg.sender;
       highestBid = msg.value;
    }
}

// good
contract auction {
    address highestBidder;
    uint highestBid;
    mapping(address => uint) refunds;

    function bid() {
        if (msg.value < highestBid) throw;

        if (highestBidder != 0) {
            refunds[highestBidder] += highestBid; // record the refund that this user can claim
        }

        highestBidder = msg.sender;
        highestBid = msg.value;
    }

    function withdrawRefund() {
        uint refund = refunds[msg.sender];
        refunds[msg.sender] = 0;
        if (!msg.sender.send(refund)) {
            refunds[msg.sender] = refund;
        }
    }
}
```

Source: [Smart Contract Security](https://blog.ethereum.org/2016/06/10/smart-contract-security/)

### Keep fallback functions simple

Fallback functions are the default functions called when a contract is sent a message with no arguments, and only has access to 2,300 gas when called from a `.send()` call. As such, the most you should do in most fallback functions is call an event. Use a proper function if a computation or more gas is required.

```
// bad
function () { balances[msg.sender] += msg.value; }

// good
function() { throw; }
function() { LogSomeEvent(); }
function deposit() { balances[msg.sender] += msg.value; }
```

### Beware rounding with integer division

All integer divison rounds down to the nearest integer - use a multiplier to keep track, or use the future fixed point data types.

```
// bad
uint x = 5 / 2; // Result is 2, all integer divison rounds DOWN to the nearest integer

// good
uint multiplier = 10;
uint x = (5 * multiplier) / 2;

// in the near future, Solidity will have fixed point data types like fixed, ufixed
```

Source:

### Beware division by zero

Currently, Solidity [returns zero](https://github.com/ethereum/solidity/issues/670) and does not
`throw` an exception when a number is divided by zero.


### Differentiate functions and events

Favor capitalization and a prefix in front of events (we suggest *Log*), to prevent the risk of confusion between functions and events. For functions, always start with a lowercase letter, except for the constructor.

```
// bad
event transferHappened() {}
function Transfer() {}

// good
event LogTransfer() {}
function transfer() {}
```

Source: [Deconstructing the DAO Attack: A Brief Code Tour](http://vessenes.com/deconstructing-thedao-attack-a-brief-code-tour/) (Peter Vessenes)

#### Explicitly mark visibility in functions and state variables

Explicitly label the visibility of functions and state variables. Functions can be specified as being `external`, `public`, `internal` or `private`. For state variables, `external` is not possible.

```
// not great
uint x; // the default is private for state variables, but it should be made explicit
function transfer() { // the default is public

}

// good
uint private y;
function transfer() public {

}

function internalAction() internal {

}
```

### Mark untrusted contracts

Mark which contracts are untrusted.  For example, some abstract contracts are implementable by 3rd parties. Use a prefix, or at minimum a comment, to highlight untrusted contracts.

```
// bad
Bank.withdraw(100); // Unclear whether trusted or untrusted

// good
ExternalBank.withdraw(100); // untrusted external call
Bank.withdraw(100); // external but trusted bank contract maintained by XYZ Corp
```

## Known Attacks

### Call depth attack

(it is sometimes also referred as the call stack attack)

Even if it is known that the likelihood of failure in a sub-execution is possible, this can be forced to happen through a call depth attack. There’s a limit to how deep the call stack can become in one transaction (limit of 1024). Thus an attacker can build up a chain of calls and then call a contract, forcing subsequent calls to fail even if enough gas is available. It has to be a call, within a call, within a call, etc.

For example, looking at the auction code from previously:

```
// DO NOT USE. THIS IS VULNERABLE.
contract auction {
    address highestBidder;
    uint highestBid;
    mapping(address => uint) refunds;

    function bid() {
	if (msg.value < highestBid) throw;
	if (highestBidder != 0)
	    refunds[highestBidder] += highestBid;
	highestBidder = msg.sender;
	highestBid = msg.value;
    }

    function withdrawRefund() {
	uint refund = refunds[msg.sender];
	refunds[msg.sender] = 0;
	msg.sender.send(refund); // vulnerable line.
	refunds[msg.sender] = refund;
    }
}
```

The send() can fail if the call depth is too large, causing ether to not be sent. However it would be marked as if it did send. As previously shown, the external call should be checked for errors. This example, the state would just revert to the previous state.

```
contract auction {
    address highestBidder;
    uint highestBid;
    mapping(address => uint) refunds;

    function bid() {
      if (msg.value < highestBid) throw;
      if (highestBidder != 0)
	  refunds[highestBidder] += highestBid;

      highestBidder = msg.sender;
      highestBid = msg.value;
    }

    function withdrawRefund() {
	uint refund = refunds[msg.sender];
	refunds[msg.sender] = 0;
	if (!msg.sender.send(refund))
	   refunds[msg.sender] = refund;
    }
}
```

Thus:

All raw external calls should be examined and handled carefully for errors.  In most cases, the return values should be checked and handled carefully.  We recommend explicit comments in the code when such a return value is deliberately not checked.

As you can see, the call depth attack can be a malicious attack on a contract for the purpose of failing a subsequent call. Thus even if you know what code will be executed, it could still be forced to fail.

### Reentrant Attacks

Allowing contracts to call other contracts is one of the amazing benefits of Ethereum. It allows for emergent behaviour to occur across code. It is a powerful tool to easily attach additional functionality to existing smart contract ecosystems, but could open up malicious attacks. One of these are reentrant attacks: allowing a contract that is called to reenter the contract.

The more complicated issues with external calls (Contract OR raw calls) comes in when one does not know what the other contract might do when it is triggered. This can cause reentrant attacks, which can be separated into a recursive & unexpected state manipulation attack. These can be combined, which is what happened in the DAO hack.

### Recursive Reentrant Attack

This attack occurs when the state has not been properly set before the external call occurs in a function. The attacker can reenter and call the function again, being to recursively call a piece of code, whilst it was expected that they could only do it once. They can only recursively call until the gas limit has been reached or before the call depth is reached.

This is particularly problematic in the case where it is not known that something like address.call.value()() to send ether, can trigger a fallback function. However, this is not just limited to a fallback function. It can happen with any external (Contract or raw).

((code snippet))

To protect against recursive reentry, the function needs to set the state such that if the function is called again in the same transaction, it wouldn’t continue to execute.

### Unexpected State Manipulation Reentrant Attack

Unexpected state manipulation reentrant attack can occur when another function G in the contract shares the state of the current calling function F.

So, let’s imagine an attacker starts off by calling function F. It has an external call in it, which the attacker then uses to call function G. Since F & G share state, calling G, can manipulate the behaviour in F. By the time F is finished, the attacker might have manipulated state by calling G without function F being aware of it. This is one of the attacks that was done on the DAO. When splitting function was called, right at the end (after the external call), the token balances were zeroed out. However, before that was done, the attacker reentered and transfer out his balance to another address, basically then letting the split function zero out an account that already has zero funds in it. This allowed the attacker to again call the splitting function in multiple transactions, as long as he kept transferring the tokens around before the final split.

((code snippet))

To protect against this, the recommendation is again to make sure that any state changes that are to be applied needs to happen BEFORE the attacker can come in and manipulate the state.

If there are more than 2 functions that share the state, it can be seen that an attacker can potentially wreak massive havoc.  Whether an attacker is actually able to gain financially from an attack, is a separate question from an attacker rendering a contract unusable by abusing its state.

Functions that do not share any state, are safe from this attack (even if state changes happen after the external call). It is not generally a safe pattern, so it is still recommended to do state changes before doing any external calls even if no functions share states in your contract.

A non-example? ((insert here))
```
contract ReentrantSafe {
    uint fState;
    uint gState;

    f()  // only changes fState
    g() // only changes gState
}
```

In general, to protect against reentry attacks:

We recommend that external calls (of any sort) should be made at the end of function calls. If it can’t be done, extreme care needs to be taken to make sure that the functions do not share state that can be manipulated by the attacker before proceeding onwards.
In general, for both reentry attacks, the easiest fix is to make sure that you only do external calls as the last action in a function.

If one has an expectation of what type of computations will be done in an external call, to limit the gas appropriately (and not forwarding all the gas by default). This however limits the potential for any emergent useful use cases, so use wisely.

To summarise the protection against external call attacks:
- Always make sure to check the result of the call, even when using send(), or even Contract calls. Under no assumption should it be expected that everything went exactly as planned.
- Move external calls to the end of functions.
If this can’t be done, make extremely sure that state manipulation across functions won’t be possible.

### DoS with Block Gas Limit

All Ethereum transactions must consume an amount of gas lower than the block gas limit (BGL).  An attacker can cause a denial-of-service against the contract, if the attacker can manipulate the gas used by the contract to provide the service.

Example: Manipulating the amount of elements in an array can increase gas costs substantially, forcing a DoS with the BGL. Taking the previous example, of wanting to pay out some stakeholders iteratively, it might seem fine, assuming that the amount of stakeholders won’t increase too much. The attacker would buy up, say 10000 tokens, and then split all 10000 tokens amongst 10000 addresses, causing the amount of iterations to increase, potentially exceeding the BGL.  Note that a contract cannot rely on gas refunds to protect against this DoS, because gas refunds are only provided at the end.

To mitigate around this, a pull vs push model comes in handy. For example:

((code snippet))

An alternative approach is to have a payout loop that can be split across multiple transactions, like so:

```
struct Payee {
    address addr;
    uint256 value;
}
Payee payees[];
uint256 nextPayeeIndex;

function payOut() {
    uint256 i = nextPayeeIndex;
    while (i < payees.length && msg.gas > 200000) {
	payees[i].addr.send(payees[i].value);
	i++;
    }
    nextPayeeIndex = i;
}
```

### Timestamp Dependence Bug

In Solidity, one has access to the timestamp of the block. If it is used as an important part of the contract, the developer needs to know that it can be manipulated by the miner.

((code snippet))

A way around this could be to use block numbers and estimate time that has passed based on the average block time. However, this is NOT future proof as block times might change in the future (such as the current planned 4 second block times in Casper). So, consider this when using block numbers as as timekeeping mechanism (how long your code will be around).

### Transaction-Ordering Dependence (TOD)

Since a transaction is in the mempool for a short while, one can know what actions will occur, before it is properly recorded (included in a block). This can be troublesome for things like decentralized markets, where a transaction to buy some tokens can be seen, and a market order implemented before the other transaction gets included. Protecting against is difficult, as it would come down to the specific contract itself. For example, in markets, it would be better to implement batch auctions (this also protects against high frequency trading concerns). Another potential way to use a pre-commit scheme (“I’m going to submit the details later”).


### Leech attack

If your contract is an oracle, it may want protection from leeches that will use your contract’s data for free. If not encrypted, the data would always be readable, but one can restrict the usage of this information in other smart contracts.

Part of the solution is to carefully review the visibilities of all function and state variable.


## Software Engineering Techniques

Designing your contract for unknown, often unknowable, failure scenarios is a key aspect of defensive programming, which aims to reduce the risk from newly discovered bugs. We list potential techniques you can use to mitigate many unknown failure scenarios - and many of these can be used together.

<<<<<<< HEAD
Be thoughtful about what techniques you incorporate, as certain techniques require more Solidity code, leading to a greater risk of bugs.

### Deployment

Before moving the mainnet, it can be prudent to first deploy the code to the testnet. Here, the code can be tested. In order to incentivize attackers, one can offer bug bounties for finding exploits in the testnet code.

When deploying on the main chain, one might want to the use the optimizer. This reduces the bytecode required and can sometimes be useful to fit large contracts into

### On-Chain

There should be the assumption that even if you used all the tools at hand, bugs could still slip in. Thus, one should be prepared for this, by using various on-chain mechanisms to either revert or replace faulty code.
=======
>>>>>>> 1d466d0b

### Permissioned Guard (changing code once deployed)

Code will need to be changed if errors are discovered or if improvements need to be made. The simplest technique is to have a registry contract that holds the address of the latest contract. A more seamless approach for contract users is to have a contract that forwards calls and data onto the latest version of the contract.

Whatever the technique, it's important to have modularization and good separation between components (data, logic) - so that code changes do not break functionality, orphan data, or require substantial costs to port.

It's also critical to have a secure way for parties to decide to upgrade the code - and code changes may be approved by a single trusted party, a group of members, or a vote of the full set of stakeholders. You may often combine a permissioned guard with a contract pause or lock, ensuring that activity does not occur while changes are being made - or after a contract is upgraded.

**Example 1: Use a registry contract to store latest version of a contract**

In this example, the calls aren't forwarded, so users should fetch the current address each time before interacting with it.

```
contract SomeRegister {
    address backendContract;
    address[] previousBackends;
    address owner;

    function SomeRegister() {
        owner = msg.sender;
    }

    modifier onlyOwner() {
        if (msg.sender != owner) {
            throw;
        }
        _
    }

    function changeBackend(address newBackend) public
    onlyOwner()
    returns (bool)
    {
        if(newBackend != backendContract) {
            previousBackends.push(backendContract);
            backendContract = newBackend;
            return true;
        }

        return false;
    }
}
```

**Example 2: Use a `DELEGATECALL` to forward data and calls**

```
contract Relay {
    address public currentVersion;
    address public owner;

    modifier onlyOwner() {
        if (msg.sender != owner) {
            throw;
        }
        _
    }

    function Relay(address initAddr) {
        currentVersion = initAddr;
        owner = msg.sender; // this owner may be another contract with multisig, not a single contract owner
    }

    function changeContract(address newVersion) public
    onlyOwner()
    {
        currentVersion = newVersion;
    }

    function() {
        if(!currentVersion.delegatecall(msg.data)) throw;
    }
}
```

Source: [Stack Overflow](http://ethereum.stackexchange.com/questions/2404/upgradeable-contracts)

### Circuit Breakers (Pause contract functionality)

Circuit breakers stop execution if certain conditions are met, and can be useful when new errors are discovered. For example, most actions may be suspended in a contract if a bug is discovered, and the only action now active is a withdrawal. They can come at the cost of injecting some level of trust, though smart design can minimize the trust required.

A circuit breaker can also be combined with assert guards, automatically pausing the contract if certain assertions fail (e.g., sum of balances drops below contract ether amount).

Example:

```
bool private stopped = false;
address private owner;

function toggleContractActive() public
isAdmin() {
    // You can add an additional modifier that restricts stopping a contract to be based on another action, such as a vote of users
    stopped = !stopped;
}

modifier isAdmin() {
    if(msg.sender != owner) {
        throw;
    }
    _
}

modifier stopInEmergency { if (!stopped) _ }
modifier onlyInEmergency { if (stopped) _ }

function deposit() public
stopInEmergency() {
    // some code
}

function withdraw() public
onlyInEmergency() {
    // some code
}
```

Source: [We Need Fault Tolerant Smart Contracts](https://medium.com/@peterborah/we-need-fault-tolerant-smart-contracts-ec1b56596dbc#.ju7t49u82) (Peter Borah)

### Speed Bumps(Delay contract actions)

Speed bumps slow down actions, so that if malicious actions occur, there is time to recover. For example, [The DAO](https://github.com/slockit/DAO/) required 27 days between a successful request to split the DAO and the ability to do so. This ensured the funds were kept within the contract, allowing a greater likelihood of recovery (other fundamental flaws made this functionality useless without a fork in Ethereum). Speed bumps can be combined with other techniques (like circuit breakers or root access) for maximal effectiveness.

Example:

```
struct RequestedWithdrawal {
    uint amount;
    uint time;
}

mapping (address => uint) private balances;
mapping (address => RequestedWithdrawal) private requestedWithdrawals;
uint constant withdrawalWaitPeriod = 28 days; // 4 weeks

function requestWithdrawal() public {
    if (balances[msg.sender] > 0) {
	uint amountToWithdraw = balances[msg.sender];
	balances[msg.sender] = 0; // for simplicity, we withdraw everything;
	// presumably, the deposit function prevents new deposits when withdrawals are in progress

	requestedWithdrawals[msg.sender] = RequestedWithdrawal({
	    amount: amountToWithdraw,
	    time: now
	  });
    }
}

function withdraw() public {
    if(requestedWithdrawals[msg.sender].amount > 0 && now > requestedWithdrawals[msg.sender].time + withdrawalWaitPeriod) {
        uint amountToWithdraw = requestedWithdrawals[msg.sender].amount;
        requestedWithdrawals[msg.sender].amount = 0;

        if(!msg.sender.send(amountToWithdraw)) {
            throw;
        }
    }
}
```

### Rate Limiting

Rate limiting halts or requires approval for substantial changes. For example, a depositor may only be allowed to withdraw a certain amount or percentage of total deposits over a certain time period (e.g., max 100 ether over 1 day) - additional withdrawals in that time period may fail or require approval of an administrator. Or the rate limit could be at the contract level, with only a certain amount of tokens issued by the contract over a time period.

[Example](https://gist.github.com/PeterBorah/110c331dca7d23236f80e69c83a9d58c#file-circuitbreaker-sol)

Source: [We Need Fault Tolerant Smart Contracts](https://medium.com/@peterborah/we-need-fault-tolerant-smart-contracts-ec1b56596dbc)

### Assert Guards

An assert guard triggers when an assertion fails - such as an invariant property changing. For example, the token to ether issuance ratio in a token issuance contract may be fixed, and so you can verify that this is the case at all times with an assertion. Assert guards should often be combined with other techniques, such as pausing the contract and allowing upgrades.

Assert guards can also be combined with automated bug bounties that payout if the ratio changes in a test contract.


The following example reverts transactions if the ratio of ether to total number of tokens changes:

```
contract TokenWithInvariants {
    mapping(address => uint) public balanceOf;
    uint public totalSupply;

    modifier checkInvariants {
        _
        if (this.balance < totalSupply) throw;
    }

    function deposit(uint amount) public checkInvariants {
        // intentionally vulnerable
        balanceOf[msg.sender] += amount;
        totalSupply += amount;
    }

    function transfer(address to, uint value) public checkInvariants {
        if (balanceOf[msg.sender] >= value) {
            balanceOf[to] += value;
            balanceOf[msg.sender] -= value;
        }
    }

    function withdraw() public checkInvariants {
        // intentionally vulnerable
        uint balance = balanceOf[msg.sender];
        if (msg.sender.call.value(balance)()) {
            totalSupply -= balance;
            balanceOf[msg.sender] = 0;
        }
    }
}
```

Source: [We Need Fault Tolerant Smart Contracts](https://medium.com/@peterborah/we-need-fault-tolerant-smart-contracts-ec1b56596dbc#.ju7t49u82) (Peter Borah)

### Contract Rollout

Contracts should have a substantial and prolonged testing period - before substantial money is put at risk.

At minimum, you should:

- Have a full test suite with 100% test coverage
- Deploy on your own testnet
- Deploy on the public testnet with substantial testing and bug bounties
- Exhaustive testing should allow various players to interact with the contract at volume
- Deploy on the mainnet in beta with limits to the amount at risk

##### Automatic Deprecation

During testing, you can force an automatic deprecation by preventing any actions after a certain time period. For example, an alpha contract may work for several weeks and then automatically shut down all actions, except for the final withdrawal.

```
modifier isActive() {
    if (now > SOME_BLOCK_NUMBER) {
        throw;
    }
    _
}

function deposit() public
isActive() {
    // some code
}

function withdraw() public {
    // some code
}

```
##### Restrict amount of Ether per user/contract

In the early stages, you can restrict the amount of Ether for any user (or for the entire contract) - reducing the risk.

## Security-related Documentation and Procedures
When launching a contract that will have substantial funds or is required to be mission critical, it is important to include proper documentation. Some documentation related to security includes:

**Status**

- Where current code is deployed
- Current status of deployed code (including outstanding issues, performance stats, etc.)

**Known Issues**

- Key risks with contract
- e.g., You can lose all your money, hacker can vote for certain outcomes
- All known bugs/limitations
- Potential attacks and mitigants
- Potential conflicts of interest (e.g., will be using yourself, like Slock.it did with the DAO)

**History**

- Testing (including usage stats, discovered bugs, length of testing)
- People who have reviewed code (and their key feedback)

**Procedures**

- Notification process if bug is discovered
- Wind down process if something goes wrong (e.g., funders will get percentage of your balance before attack, from remaining funds)
- If hacker bounty*provided for discovered bugs, responsible disclosure policy, where to report, etc
- Recourse in case of failure (e.g., insurance, penalty fund, no recourse)

**Contact Information**

- Who to contact with issues
- Names of programmers and/or other important parties
- Chat room where questions can be asked

## Future improvements
- **Editor Security Warnings**: Editors will soon alert for common security errors, not just compilation errors. Browser Solidity is getting these features soon.

- **New functional languages that compile to EVM bytecode**: Functional languages gives certain guarantees over procedural languages like Solidity, namely immutability within a function and strong compile time checking. This can reduce the risk of errors by providing deterministic behavior. (for more see [this](https://plus.google.com/u/0/events/cmqejp6d43n5cqkdl3iu0582f4k), Curry-Howard correspondence, and linear logic)

## Noted Security Blog Posts

A lot of this document contains code, examples and insights gained from various parts already written by the community. Here are noted posts.

##### Writing Safer Contracts

- [How to Write Safe Smart Contracts](https://chriseth.github.io/notes/talks/safe_solidity): Blog post from Devcon 1 from the creator or Solidity
- [Making Smart Contracts Smarter](http://www.comp.nus.edu.sg/~loiluu/papers/oyente.pdf) (Loi Luu, Duc-Hiep Chu, Prateek Saxena, Hrishi Olickel, Aquinas Hobor)
- [We need fault-tolerant smart contracts](https://medium.com/@peterborah/we-need-fault-tolerant-smart-contracts-ec1b56596dbc) (Peter Borah)
- [We need Escape Hatches](http://hackingdistributed.com/2016/06/22/smart-contract-escape-hatches/) (Hacking Distributed)
- [Thinking about Smart Contract Security](https://blog.ethereum.org/2016/06/19/thinking-smart-contract-security/) (Vitalik Buterin)
- [Assert Guards: Towards Automated Code Bounties & Safe Smart Contract Coding on Ethereum](https://medium.com/@ConsenSys/assert-guards-towards-automated-code-bounties-safe-smart-contract-coding-on-ethereum-8e74364b795c) (Simon de la Rouviere)
- [Safer Smart Contracts through type-driven development](http://publications.lib.chalmers.se/records/fulltext/234939/234939.pdf) (Jack Pettersson and Robert Edström)
- [Simple Contracts are Better Contracts](https://blog.blockstack.org/simple-contracts-are-better-contracts-what-we-can-learn-from-the-dao-6293214bad3a)
- [In Bits We Trust?](https://medium.com/@coriacetic/in-bits-we-trust-4e464b418f0b) (David Xiao)

##### Common Contract Errors

- [Smart Contract Security](https://blog.ethereum.org/2016/06/10/smart-contract-security/) (Christian Reitwiessner)
- [More Ethereum Attacks: Race-to-empty is the Real Deal](http://vessenes.com/more-ethereum-attacks-race-to-empty-is-the-real-deal/)
- [Devcon1 and Ethereum Contract Security](http://martin.swende.se/blog/Devcon1-and-contract-security.html)
- [Potential Attacks against Rouleth contract](https://github.com/Bunjin/Rouleth/blob/master/Security.md)
- [Ethereum Griefing Wallets: Send w/Throw Is Dangerous](http://vessenes.com/ethereum-griefing-wallets-send-w-throw-considered-harmful/)

##### DAO-related Security Posts

- [Deja Vu DAO Smart Contracts Audit Results](https://blog.slock.it/deja-vu-dao-smart-contracts-audit-results-d26bc088e32e#.x9frbu72d) (Stephen Tual)
- [DAO Call for Moratorium](http://hackingdistributed.com/2016/05/27/dao-call-for-moratorium/) (Dino Mark, Vlad Zamfir, and Emin Gün Sirer)
- [Analysis of the DAO Exploit](http://hackingdistributed.com/2016/06/18/analysis-of-the-dao-exploit/) (Phil Daian/Hacking Distributed)
- [Deconstructing the DAO Attack](http://vessenes.com/deconstructing-thedao-attack-a-brief-code-tour/) (Peter Vessenes)
- [Chasing the DAO Attacker's Wake](https://pdaian.com/blog/chasing-the-dao-attackers-wake/) (Phil Daian)

##### Other

[Least Authority Security Audit](https://github.com/LeastAuthority/ethereum-analyses)

## Reviewers

The following people have reviewed this document (date and commit they reviewed in parentheses):

-

## License

Licensed under [Creative Commons Attribution-NonCommercial-ShareAlike 4.0 International](https://creativecommons.org/licenses/by-nc-sa/4.0/)<|MERGE_RESOLUTION|>--- conflicted
+++ resolved
@@ -489,20 +489,7 @@
 
 Designing your contract for unknown, often unknowable, failure scenarios is a key aspect of defensive programming, which aims to reduce the risk from newly discovered bugs. We list potential techniques you can use to mitigate many unknown failure scenarios - and many of these can be used together.
 
-<<<<<<< HEAD
 Be thoughtful about what techniques you incorporate, as certain techniques require more Solidity code, leading to a greater risk of bugs.
-
-### Deployment
-
-Before moving the mainnet, it can be prudent to first deploy the code to the testnet. Here, the code can be tested. In order to incentivize attackers, one can offer bug bounties for finding exploits in the testnet code.
-
-When deploying on the main chain, one might want to the use the optimizer. This reduces the bytecode required and can sometimes be useful to fit large contracts into
-
-### On-Chain
-
-There should be the assumption that even if you used all the tools at hand, bugs could still slip in. Thus, one should be prepared for this, by using various on-chain mechanisms to either revert or replace faulty code.
-=======
->>>>>>> 1d466d0b
 
 ### Permissioned Guard (changing code once deployed)
 
